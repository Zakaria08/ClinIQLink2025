--- conflicted
+++ resolved
@@ -284,11 +284,7 @@
             
         return prompt
 
-<<<<<<< HEAD
-    def rag_answer(self, question_data, k=3, rrf_k=60, save_dir=None, **kwargs):
-=======
     def rag_answer(self, question_data, k=3, rrf_k=85, save_dir=None, **kwargs):
->>>>>>> 4bc3cda0
         """
         RAG answer generation that uses the new prompt templates (from template.py) and supports the different input types.
         """
