--- conflicted
+++ resolved
@@ -194,12 +194,7 @@
     
     # Initialize RAG system
     print("Initializing RAG system...")
-<<<<<<< HEAD
-    #rag_system = RAG(model_type="gemini")
-    rag_system = RAG()
-=======
     rag_system = RAG(model_type="openai") 
->>>>>>> e907d205
     
     # Process questions
     print("Processing benchmark questions...")
